# Copyright 2020 Amazon.com, Inc. or its affiliates. All Rights Reserved.
#
# Licensed under the Apache License, Version 2.0 (the "License"). You may not use this file except in compliance with
# the License. A copy of the License is located at
#
# http://aws.amazon.com/apache2.0/
#
# or in the "LICENSE.txt" file accompanying this file. This file is distributed on an "AS IS" BASIS, WITHOUT WARRANTIES
# OR CONDITIONS OF ANY KIND, express or implied. See the License for the specific language governing permissions and
# limitations under the License.

PCLUSTER_NAME_MAX_LENGTH = 60
PCLUSTER_NAME_REGEX = r"^([a-zA-Z][a-zA-Z0-9-]{0,%d})$"
PCLUSTER_ISSUES_LINK = "https://github.com/aws/aws-parallelcluster/issues"

CIDR_ALL_IPS = "0.0.0.0/0"

SUPPORTED_SCHEDULERS = ["slurm", "awsbatch"]
SCHEDULERS_SUPPORTING_IMDS_SECURED = ["slurm", "plugin"]
SUPPORTED_OSES = ["alinux2", "centos7", "ubuntu1804", "ubuntu2004"]
SUPPORTED_OSES_FOR_SCHEDULER = {"slurm": SUPPORTED_OSES, "plugin": SUPPORTED_OSES, "awsbatch": ["alinux2"]}
DELETION_POLICIES = ["Retain", "Delete"]
DELETION_POLICIES_WITH_SNAPSHOT = DELETION_POLICIES + ["Snapshot"]
SUPPORTED_ARCHITECTURES = ["x86_64", "arm64"]
SUPPORTED_OSES_FOR_ARCHITECTURE = {"x86_64": SUPPORTED_OSES, "arm64": SUPPORTED_OSES}

OS_MAPPING = {
    "centos7": {"user": "centos", "root-device": "/dev/sda1"},
    "alinux2": {"user": "ec2-user", "root-device": "/dev/xvda"},
    "ubuntu1804": {"user": "ubuntu", "root-device": "/dev/sda1"},
    "ubuntu2004": {"user": "ubuntu", "root-device": "/dev/sda1"},
}

OS_TO_IMAGE_NAME_PART_MAP = {
    "alinux2": "amzn2-hvm",
    "centos7": "centos7-hvm",
    "ubuntu1804": "ubuntu-1804-lts-hvm",
    "ubuntu2004": "ubuntu-2004-lts-hvm",
}

IMAGE_NAME_PART_TO_OS_MAP = {value: key for key, value in OS_TO_IMAGE_NAME_PART_MAP.items()}

# Describe the list of requirements to be satisfied by the Pcluster AWS Batch CLI to manage the cluster.
# It must be in the form <package-name><comparison-operator><version>
# It can contain multiple items separated by a colon.
# i.e. aws-parallelcluster-awsbatch-cli>=2.0.0,aws-parallelcluster-awsbatch-cli<3.0.0
AWSBATCH_CLI_REQUIREMENTS = "aws-parallelcluster-awsbatch-cli<2.0.0"

FSX_SSD_THROUGHPUT = [50, 100, 200]
FSX_HDD_THROUGHPUT = [12, 40]

EBS_VOLUME_TYPE_IOPS_DEFAULT = {
    "io1": 100,
    "io2": 100,
    "gp3": 3000,
}
EBS_VOLUME_SIZE_DEFAULT = 35
EBS_VOLUME_TYPE_DEFAULT = "gp2"

DEFAULT_MAX_COUNT = 10
DEFAULT_MIN_COUNT = 0
MAX_NUMBER_OF_QUEUES = 10
MAX_NUMBER_OF_COMPUTE_RESOURCES = 5

MAX_STORAGE_COUNT = {"ebs": 5, "efs": 1, "fsx": 1, "raid": 1}

COOKBOOK_PACKAGES_VERSIONS = {
<<<<<<< HEAD
    "parallelcluster": "3.1.1",
    "cookbook": "aws-parallelcluster-cookbook-3.1.1",
=======
    "parallelcluster": "3.2.0b1",
    "cookbook": "aws-parallelcluster-cookbook-3.2.0b1",
>>>>>>> 2d224373
    "chef": "17.2.29",
    "berkshelf": "7.2.0",
    "ami": "dev",
}

CW_DASHBOARD_ENABLED_DEFAULT = True
CW_LOGS_ENABLED_DEFAULT = True
CW_LOGS_RETENTION_DAYS_DEFAULT = 14
CW_LOGS_CFN_PARAM_NAME = "ClusterCWLogGroup"
CW_LOG_GROUP_NAME_PREFIX = "/aws/parallelcluster/"

STACK_EVENTS_LOG_STREAM_NAME_FORMAT = "{}-cfn-events"

PCLUSTER_IMAGE_NAME_REGEX = r"^[-_A-Za-z0-9{][-_A-Za-z0-9\s:{}\.]+[-_A-Za-z0-9}]$"
PCLUSTER_IMAGE_ID_REGEX = r"^([a-zA-Z][a-zA-Z0-9-]{0,127})$"

PCLUSTER_SLURM_DYNAMODB_PREFIX = "parallelcluster-slurm-"
PCLUSTER_DYNAMODB_PREFIX = "parallelcluster-"
PCLUSTER_PREFIX = "parallelcluster:"
PCLUSTER_IMAGE_NAME_TAG = f"{PCLUSTER_PREFIX}image_name"
PCLUSTER_IMAGE_ID_TAG = f"{PCLUSTER_PREFIX}image_id"
PCLUSTER_IMAGE_BUILD_STATUS_TAG = f"{PCLUSTER_PREFIX}build_status"
PCLUSTER_IMAGE_CONFIG_TAG = f"{PCLUSTER_PREFIX}build_config"
PCLUSTER_S3_IMAGE_DIR_TAG = f"{PCLUSTER_PREFIX}s3_image_dir"
PCLUSTER_S3_CLUSTER_DIR_TAG = f"{PCLUSTER_PREFIX}cluster_dir"
PCLUSTER_S3_BUCKET_TAG = f"{PCLUSTER_PREFIX}s3_bucket"
PCLUSTER_IMAGE_OS_TAG = f"{PCLUSTER_PREFIX}os"
PCLUSTER_IMAGE_BUILD_LOG_TAG = f"{PCLUSTER_PREFIX}build_log"
PCLUSTER_VERSION_TAG = f"{PCLUSTER_PREFIX}version"
# PCLUSTER_CLUSTER_NAME_TAG needs to be the same as the hard coded strings in node package
# and in cleanup_resource.py used by Lambda function
PCLUSTER_CLUSTER_NAME_TAG = f"{PCLUSTER_PREFIX}cluster-name"
# PCLUSTER_NODE_TYPE_TAG needs to be the same as the hard coded strings in node package
PCLUSTER_NODE_TYPE_TAG = f"{PCLUSTER_PREFIX}node-type"
PCLUSTER_QUEUE_NAME_TAG = f"{PCLUSTER_PREFIX}queue-name"
PCLUSTER_COMPUTE_RESOURCE_NAME_TAG = f"{PCLUSTER_PREFIX}compute-resource-name"
IMAGEBUILDER_ARN_TAG = "Ec2ImageBuilderArn"
PCLUSTER_S3_ARTIFACTS_DICT = {
    "root_directory": "parallelcluster",
    "root_cluster_directory": "clusters",
    "source_config_name": "cluster-config.yaml",
    "image_config_name": "image-config.yaml",
    "config_name": "cluster-config-with-implied-values.yaml",
    "template_name": "aws-parallelcluster.cfn.yaml",
    "scheduler_plugin_template_name": "scheduler-plugin-substack.cfn",
    "instance_types_data_name": "instance-types-data.json",
    "custom_artifacts_name": "artifacts.zip",
    "scheduler_resources_name": "scheduler_resources.zip",
}

PCLUSTER_TAG_VALUE_REGEX = r"^([\w\+\-\=\.\_\:\@/]{0,256})$"

IMAGEBUILDER_RESOURCE_NAME_PREFIX = "ParallelClusterImage"

IAM_ROLE_PATH = "/parallelcluster/"

PCLUSTER_S3_BUCKET_VERSION = "v1"

SUPPORTED_REGIONS = [
    "af-south-1",
    "ap-east-1",
    "ap-northeast-1",
    "ap-northeast-2",
    "ap-south-1",
    "ap-southeast-1",
    "ap-southeast-2",
    "ca-central-1",
    "cn-north-1",
    "cn-northwest-1",
    "eu-central-1",
    "eu-north-1",
    "eu-south-1",
    "eu-west-1",
    "eu-west-2",
    "eu-west-3",
    "me-south-1",
    "sa-east-1",
    "us-east-1",
    "us-east-2",
    "us-gov-east-1",
    "us-gov-west-1",
    "us-west-1",
    "us-west-2",
]

SCHEDULER_PLUGIN_MAX_NUMBER_OF_USERS = 10

# see https://docs.aws.amazon.com/cdk/v2/guide/getting_started.html
NODEJS_MIN_VERSION = "10.13.0"
NODEJS_INCOMPATIBLE_VERSION_RANGE = ["13.0.0", "13.6.0"]<|MERGE_RESOLUTION|>--- conflicted
+++ resolved
@@ -65,13 +65,8 @@
 MAX_STORAGE_COUNT = {"ebs": 5, "efs": 1, "fsx": 1, "raid": 1}
 
 COOKBOOK_PACKAGES_VERSIONS = {
-<<<<<<< HEAD
-    "parallelcluster": "3.1.1",
-    "cookbook": "aws-parallelcluster-cookbook-3.1.1",
-=======
     "parallelcluster": "3.2.0b1",
     "cookbook": "aws-parallelcluster-cookbook-3.2.0b1",
->>>>>>> 2d224373
     "chef": "17.2.29",
     "berkshelf": "7.2.0",
     "ami": "dev",

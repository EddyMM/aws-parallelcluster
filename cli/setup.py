# Copyright 2013-2016 Amazon.com, Inc. or its affiliates. All Rights Reserved.
#
# Licensed under the Apache License, Version 2.0 (the "License"). You may not use this file except in compliance
# with the License. A copy of the License is located at
#
# http://aws.amazon.com/apache2.0/
#
# or in the "LICENSE.txt" file accompanying this file. This file is distributed on an "AS IS" BASIS, WITHOUT WARRANTIES
# OR CONDITIONS OF ANY KIND, express or implied. See the License for the specific language governing permissions and
# limitations under the License.

import os

from setuptools import find_packages, setup


def readme():
    """Read the README file and use it as long description."""
    with open(os.path.join(os.path.dirname(__file__), "README"), encoding="utf-8") as f:
        return f.read()


<<<<<<< HEAD
VERSION = "3.1.1"
=======
VERSION = "3.2.0b1"
>>>>>>> 2d224373
CDK_VERSION = "1.137"
REQUIRES = [
    "setuptools",
    "boto3>=1.16.14",
    "tabulate~=0.8",
    "PyYAML~=5.3",
    "jinja2~=3.0",
    "marshmallow~=3.10",
    "aws-cdk.core~=" + CDK_VERSION,
    "aws-cdk.aws-batch~=" + CDK_VERSION,
    "aws_cdk.aws-cloudwatch~=" + CDK_VERSION,
    "aws-cdk.aws-codebuild~=" + CDK_VERSION,
    "aws-cdk.aws-dynamodb~=" + CDK_VERSION,
    "aws-cdk.aws-ec2~=" + CDK_VERSION,
    "aws-cdk.aws-efs~=" + CDK_VERSION,
    "aws-cdk.aws-events~=" + CDK_VERSION,
    "aws-cdk.aws-fsx~=" + CDK_VERSION,
    "aws-cdk.aws-imagebuilder~=" + CDK_VERSION,
    "aws-cdk.aws-iam~=" + CDK_VERSION,
    "aws_cdk.aws-lambda~=" + CDK_VERSION,
    "aws-cdk.aws-logs~=" + CDK_VERSION,
    "aws-cdk.aws-route53~=" + CDK_VERSION,
    "aws-cdk.aws-ssm~=" + CDK_VERSION,
    "aws-cdk.aws-sqs~=" + CDK_VERSION,
    "aws-cdk.aws-cloudformation~=" + CDK_VERSION,
    "werkzeug~=2.0",
    "connexion==2.10.0",
    "flask~=2.0",
    "jmespath~=0.10",
]

LAMBDA_REQUIRES = [
    "aws-lambda-powertools~=1.14",
]

setup(
    name="aws-parallelcluster",
    version=VERSION,
    author="Amazon Web Services",
    description="AWS ParallelCluster is an AWS supported Open Source cluster management tool to deploy "
    "and manage HPC clusters in the AWS cloud.",
    url="https://github.com/aws/aws-parallelcluster",
    license="Apache License 2.0",
    package_dir={"": "src"},
    packages=find_packages("src"),
    python_requires=">=3.6",
    install_requires=REQUIRES,
    extras_require={
        "awslambda": LAMBDA_REQUIRES,
    },
    entry_points={
        "console_scripts": [
            "pcluster = pcluster.cli.entrypoint:main",
            "pcluster3-config-converter = pcluster3_config_converter.pcluster3_config_converter:main",
        ]
    },
    include_package_data=True,
    zip_safe=False,
    long_description=readme(),
    classifiers=[
        "Development Status :: 5 - Production/Stable",
        "Environment :: Console",
        "Programming Language :: Python",
        "Programming Language :: Python :: 3",
        "Programming Language :: Python :: 3.6",
        "Programming Language :: Python :: 3.7",
        "Programming Language :: Python :: 3.8",
        "Programming Language :: Python :: 3.9",
        "Topic :: Scientific/Engineering",
        "License :: OSI Approved :: Apache Software License",
    ],
    project_urls={
        "Changelog": "https://github.com/aws/aws-parallelcluster/blob/develop/CHANGELOG.md",
        "Issue Tracker": "https://github.com/aws/aws-parallelcluster/issues",
        "Documentation": "https://docs.aws.amazon.com/parallelcluster/",
    },
)<|MERGE_RESOLUTION|>--- conflicted
+++ resolved
@@ -20,11 +20,7 @@
         return f.read()
 
 
-<<<<<<< HEAD
-VERSION = "3.1.1"
-=======
 VERSION = "3.2.0b1"
->>>>>>> 2d224373
 CDK_VERSION = "1.137"
 REQUIRES = [
     "setuptools",

--- conflicted
+++ resolved
@@ -1,29 +1,17 @@
 """This module provides unit tests for the functions in the pcluster.utils module."""
-<<<<<<< HEAD
-=======
-import json
-import logging
->>>>>>> 8c2e9595
 import os
 import time
 
-import configparser
 import pytest
 from assertpy import assert_that
 
 import pcluster.aws.common
 import pcluster.utils as utils
-<<<<<<< HEAD
 from pcluster.aws.aws_api import AWSApi
 from pcluster.aws.aws_resources import InstanceTypeInfo
 from pcluster.aws.common import Cache
 from pcluster.models.cluster import Cluster, ClusterStack
 from tests.pcluster.aws.dummy_aws_api import mock_aws_api
-=======
-from pcluster.utils import Cache, get_bucket_url
-from tests.common import MockedBoto3Request
-from tests.pcluster.config.utils import init_pcluster_config_from_configparser
->>>>>>> 8c2e9595
 
 FAKE_NAME = "cluster-name"
 
@@ -79,11 +67,10 @@
 
 
 @pytest.mark.parametrize(
-<<<<<<< HEAD
     "architecture, supported_oses",
     [
         ("x86_64", ["alinux2", "centos7", "ubuntu1804", "ubuntu2004"]),
-        ("arm64", ["alinux2", "ubuntu1804", "ubuntu2004"]),
+        ("arm64", ["alinux2", "centos7", "ubuntu1804", "ubuntu2004"]),
     ],
 )
 def test_get_supported_os_for_architecture(architecture, supported_oses):
@@ -98,16 +85,6 @@
     [
         ("slurm", ["alinux2", "centos7", "ubuntu1804", "ubuntu2004"]),
         ("awsbatch", ["alinux2"]),
-=======
-    "scheduler, supported_oses",
-    [
-        ("sge", ["alinux2", "centos7", "centos8", "ubuntu1804", "ubuntu2004"]),
-        ("slurm", ["alinux2", "centos7", "centos8", "ubuntu1804", "ubuntu2004"]),
-        ("torque", ["alinux2", "centos7", "centos8", "ubuntu1804", "ubuntu2004"]),
-        ("awsbatch", ["alinux2"]),
-        # doesn't check architecture's validity, only whether it's awsbatch or not
-        ("madeup-scheduler", ["alinux2", "centos7", "centos8", "ubuntu1804", "ubuntu2004"]),
->>>>>>> 8c2e9595
     ],
 )
 def test_get_supported_os_for_scheduler(scheduler, supported_oses):
@@ -117,504 +94,6 @@
     ).does_not_contain_duplicates()
 
 
-<<<<<<< HEAD
-=======
-@pytest.mark.parametrize(
-    "image_ids, response, error_message",
-    [(["ami-1"], [{"ImageId": "ami-1"}], None), (["ami-1"], [{"ImageId": "ami-1"}], "Some error message")],
-)
-def test_get_info_for_amis(boto3_stubber, image_ids, response, error_message):
-    """Verify get_info_for_amis returns the expected portion of the response, and that errors cause nonzero exit."""
-    mocked_requests = [
-        MockedBoto3Request(
-            method="describe_images",
-            response=error_message or {"Images": response},
-            expected_params={"ImageIds": image_ids},
-            generate_error=error_message is not None,
-        )
-    ]
-    boto3_stubber("ec2", mocked_requests)
-    if error_message is None:
-        assert_that(utils.get_info_for_amis(image_ids)).is_equal_to(response)
-    else:
-        with pytest.raises(SystemExit, match=error_message) as sysexit:
-            utils.get_info_for_amis(image_ids)
-        assert_that(sysexit.value.code).is_not_equal_to(0)
-
-
-@pytest.mark.parametrize(
-    "instance_type, supported_architectures, error_message",
-    [
-        ("optimal", ["x86_64"], None),
-        ("t2.micro", ["x86_64", "i386"], None),
-        ("a1.medium", ["arm64"], None),
-        ("valid.exotic.arch.instance", ["exoticArch"], None),
-    ],
-)
-def test_get_supported_architectures_for_instance_type(mocker, instance_type, supported_architectures, error_message):
-    """Verify that get_supported_architectures_for_instance_type behaves as expected for various cases."""
-    get_instance_types_info_patch = mocker.patch(
-        "pcluster.utils.InstanceTypeInfo.init_from_instance_type",
-        return_value=utils.InstanceTypeInfo({"ProcessorInfo": {"SupportedArchitectures": supported_architectures}}),
-    )
-    observed_architectures = utils.get_supported_architectures_for_instance_type(instance_type)
-    expected_architectures = list(set(supported_architectures) & set(["x86_64", "arm64"]))
-    assert_that(observed_architectures).is_equal_to(expected_architectures)
-    # optimal case is handled separately; DescribeInstanceTypes shouldn't be called
-    if instance_type == "optimal":
-        get_instance_types_info_patch.assert_not_called()
-    else:
-        get_instance_types_info_patch.assert_called_with(instance_type)
-
-
-@pytest.mark.parametrize(
-    "node_type, expected_fallback, expected_response, expected_instances",
-    [
-        (utils.NodeType.head_node, False, {"Reservations": [{"Groups": [], "Instances": [{}]}]}, 1),
-        (utils.NodeType.head_node, True, {"Reservations": [{"Groups": [], "Instances": [{}]}]}, 1),
-        (utils.NodeType.head_node, True, {"Reservations": []}, 0),
-        (utils.NodeType.compute, False, {"Reservations": [{"Groups": [], "Instances": [{}, {}, {}]}]}, 3),
-        (utils.NodeType.compute, True, {"Reservations": [{"Groups": [], "Instances": [{}, {}]}]}, 2),
-        (utils.NodeType.compute, True, {"Reservations": []}, 0),
-    ],
-)
-def test_describe_cluster_instances(boto3_stubber, node_type, expected_fallback, expected_response, expected_instances):
-    instance_state_list = ["pending", "running", "stopping", "stopped"]
-    mocked_requests = [
-        MockedBoto3Request(
-            method="describe_instances",
-            expected_params={
-                "Filters": [
-                    {"Name": "tag:Application", "Values": ["test-cluster"]},
-                    {"Name": "instance-state-name", "Values": instance_state_list},
-                    {"Name": "tag:aws-parallelcluster-node-type", "Values": [str(node_type)]},
-                ]
-            },
-            response=expected_response if not expected_fallback else {"Reservations": []},
-        )
-    ]
-    if expected_fallback:
-        mocked_requests.append(
-            MockedBoto3Request(
-                method="describe_instances",
-                expected_params={
-                    "Filters": [
-                        {"Name": "tag:Application", "Values": ["test-cluster"]},
-                        {"Name": "instance-state-name", "Values": instance_state_list},
-                        {"Name": "tag:Name", "Values": [str(node_type)]},
-                    ]
-                },
-                response=expected_response,
-            )
-        )
-    boto3_stubber("ec2", mocked_requests)
-    instances = utils.describe_cluster_instances("test-cluster", node_type=node_type)
-    assert_that(instances).is_length(expected_instances)
-
-
-@pytest.mark.parametrize(
-    "head_node_instance, expected_ip, error",
-    [
-        (
-            {
-                "PrivateIpAddress": "10.0.16.17",
-                "PublicIpAddress": "18.188.93.193",
-                "State": {"Code": 16, "Name": "running"},
-            },
-            "18.188.93.193",
-            None,
-        ),
-        ({"PrivateIpAddress": "10.0.16.17", "State": {"Code": 16, "Name": "running"}}, "10.0.16.17", None),
-        (
-            {
-                "PrivateIpAddress": "10.0.16.17",
-                "PublicIpAddress": "18.188.93.193",
-                "State": {"Code": 16, "Name": "stopped"},
-            },
-            "18.188.93.193",
-            "MasterServer: STOPPED",
-        ),
-    ],
-    ids=["public_ip", "private_ip", "stopped"],
-)
-def test_get_head_node_ips(mocker, head_node_instance, expected_ip, error):
-    describe_cluster_instances_mock = mocker.patch(
-        "pcluster.utils.describe_cluster_instances", return_value=[head_node_instance]
-    )
-
-    if error:
-        with pytest.raises(SystemExit, match=error):
-            utils._get_head_node_ip("stack-name")
-    else:
-        assert_that(utils._get_head_node_ip("stack-name")).is_equal_to(expected_ip)
-        describe_cluster_instances_mock.assert_called_with("stack-name", node_type=utils.NodeType.head_node)
-
-
-@pytest.mark.parametrize(
-    "scheduler, expected_is_hit_enabled",
-    [
-        ("sge", False),
-        ("slurm", True),
-        ("torque", False),
-        ("awsbatch", False),
-        # doesn't check scheduler's validity, only whether it's slurm or not
-        ("madeup-scheduler", False),
-    ],
-)
-def test_is_hit_enabled_cluster(scheduler, expected_is_hit_enabled):
-    """Verify that the expected schedulers are hit enabled."""
-    assert_that(utils.is_hit_enabled_scheduler(scheduler)).is_equal_to(expected_is_hit_enabled)
-
-
-@pytest.mark.parametrize(
-    "region, expected_url",
-    [
-        ("us-east-1", "https://us-east-1-aws-parallelcluster.s3.us-east-1.amazonaws.com"),
-        ("cn-north-1", "https://cn-north-1-aws-parallelcluster.s3.cn-north-1.amazonaws.com.cn"),
-    ],
-)
-def test_get_bucket_url(region, expected_url):
-    assert_that(get_bucket_url(region)).is_equal_to(expected_url)
-
-
-@pytest.mark.parametrize(
-    "ami_name, error_expected, expected_message",
-    [
-        # Compatible ami name
-        ("ami-xxxaws-parallelcluster-2.9.0xxx", False, ""),
-        ("ami-aws-parallelcluster-2.9.0", False, ""),
-        ("ami-name-one", False, ""),
-        ("aws-parallelcluster-2.9.0-ubuntu-1804-lts-hvm-x86_64-202009142226", False, ""),
-        # Incompatible ami name
-        (
-            "ami-aws-parallelcluster-0.0.0",
-            True,
-            "This AMI was created with version 0.0.0 of ParallelCluster, but is trying to be used with version 2.9.0."
-            " Please either use an AMI created with version 2.9.0 or change your ParallelCluster to version 0.0.0",
-        ),
-    ],
-)
-def test_validate_pcluster_version_based_on_ami_name(mocker, ami_name, error_expected, expected_message):
-    mocker.patch("pcluster.utils.get_installed_version", return_value="2.9.0")
-    if error_expected:
-        with pytest.raises(SystemExit, match=expected_message):
-            utils.validate_pcluster_version_based_on_ami_name(ami_name)
-    else:
-        utils.validate_pcluster_version_based_on_ami_name(ami_name)
-
-
-@pytest.mark.parametrize("scheduler", ["slurm", "sge", "torque", "awsbatch"])
-def test_get_supported_compute_instance_types(mocker, scheduler):
-    """Verify that the correct function to get supported instance types is called based on the scheduler used."""
-    batch_function_patch = mocker.patch("pcluster.utils.get_supported_batch_instance_types")
-    traditional_scheduler_function_patch = mocker.patch("pcluster.utils.get_supported_instance_types")
-    utils.get_supported_compute_instance_types(scheduler)
-    if scheduler == "awsbatch":
-        assert_that(batch_function_patch.call_count).is_equal_to(1)
-        traditional_scheduler_function_patch.assert_not_called()
-    else:
-        assert_that(traditional_scheduler_function_patch.call_count).is_equal_to(1)
-        batch_function_patch.assert_not_called()
-
-
-@pytest.mark.parametrize(
-    "raise_error_api_function, raise_error_parsing_function, types_parsed_from_emsg_are_known",
-    product([True, False], repeat=3),
-)
-def test_get_supported_batch_instance_types(
-    mocker, raise_error_api_function, raise_error_parsing_function, types_parsed_from_emsg_are_known
-):
-    """Verify functions are called and errors are handled as expected when getting supported batch instance types."""
-    # Dummy values
-    dummy_error_message = "dummy error message"
-    dummy_batch_instance_types = ["batch-instance-type"]
-    dummy_batch_instance_families = ["batch-instance-family"]
-    dummy_all_instance_types = dummy_batch_instance_types + ["non-batch-instance-type"]
-    dummy_all_instance_families = dummy_batch_instance_families + ["non-batch-instance-family"]
-    # Mock all functions called by the function
-    api_function_patch = mocker.patch(
-        "pcluster.utils._get_cce_emsg_containing_supported_instance_types",
-        side_effect=utils.BatchErrorMessageParsingException
-        if raise_error_api_function
-        else lambda: dummy_error_message,
-    )
-    parsing_function_patch = mocker.patch(
-        "pcluster.utils._parse_supported_instance_types_and_families_from_cce_emsg",
-        side_effect=utils.BatchErrorMessageParsingException
-        if raise_error_parsing_function
-        else lambda emsg: dummy_batch_instance_types + dummy_batch_instance_families,
-    )
-    supported_instance_types_patch = mocker.patch(
-        "pcluster.utils.get_supported_instance_types", return_value=dummy_all_instance_types
-    )
-    get_instance_families_patch = mocker.patch(
-        "pcluster.utils._get_instance_families_from_types", return_value=dummy_all_instance_families
-    )
-    candidates_are_supported_patch = mocker.patch(
-        "pcluster.utils._batch_instance_types_and_families_are_supported", return_value=types_parsed_from_emsg_are_known
-    )
-    # this list contains values that are assumed to be supported instance types in all regions
-    assumed_supported = ["optimal"]
-    returned_value = utils.get_supported_batch_instance_types()
-    # The functions that call the Batch CreateComputeEnvironment API, and those that get all
-    # supported instance types and families should always be called.
-    assert_that(api_function_patch.call_count).is_equal_to(1)
-    assert_that(supported_instance_types_patch.call_count).is_equal_to(1)
-    get_instance_families_patch.assert_called_with(dummy_all_instance_types)
-    # The function that parses the error message returned by the Batch API is only called if the
-    # function that calls the API succeeds.
-    if raise_error_api_function:
-        parsing_function_patch.assert_not_called()
-    else:
-        parsing_function_patch.assert_called_with(dummy_error_message)
-    # The function that ensures the values parsed from the CCE error message are valid is only called if
-    # the API call and parsing succeed.
-    if any([raise_error_api_function, raise_error_parsing_function]):
-        candidates_are_supported_patch.assert_not_called()
-    else:
-        candidates_are_supported_patch.assert_called_with(
-            dummy_batch_instance_types + dummy_batch_instance_families,
-            dummy_all_instance_types + dummy_all_instance_families + assumed_supported,
-        )
-    # If either of the functions don't succeed, get_supported_instance_types return value should be
-    # used as a fallback.
-    assert_that(returned_value).is_equal_to(
-        dummy_all_instance_types + dummy_all_instance_families + assumed_supported
-        if any([raise_error_api_function, raise_error_parsing_function, not types_parsed_from_emsg_are_known])
-        else dummy_batch_instance_types + dummy_batch_instance_families
-    )
-
-
-@pytest.mark.parametrize(
-    "api_emsg, match_expected, expected_return_value",
-    [
-        # Positives
-        # Expected format using various instance types
-        ("be one of [u-6tb1.metal, i3en.metal-2tb]", True, ["u-6tb1.metal", "i3en.metal-2tb"]),
-        ("be one of [i3en.metal-2tb, u-6tb1.metal]", True, ["i3en.metal-2tb", "u-6tb1.metal"]),
-        ("be one of [c5n.xlarge, m6g.xlarge]", True, ["c5n.xlarge", "m6g.xlarge"]),
-        # Whitespace within the brackets shouldn't matter
-        ("be one of [c5.xlarge,m6g.xlarge]", True, ["c5.xlarge", "m6g.xlarge"]),
-        ("be one of [   c5.xlarge,     m6g.xlarge]", True, ["c5.xlarge", "m6g.xlarge"]),
-        ("be one of [c5.xlarge    ,m6g.xlarge    ]", True, ["c5.xlarge", "m6g.xlarge"]),
-        # Instance families as well as types must be handled.
-        ("be one of [  c5    ,    m6g  ]", True, ["c5", "m6g"]),
-        # The amount of whitespace between the words preceding the brackets doesn't matter.
-        ("be one of      [c5.xlarge, m6g.xlarge]", True, ["c5.xlarge", "m6g.xlarge"]),
-        ("be one of[c5.xlarge, m6g.xlarge]", True, ["c5.xlarge", "m6g.xlarge"]),
-        ("     be            one     of[c5.xlarge, m6g.xlarge]", True, ["c5.xlarge", "m6g.xlarge"]),
-        # Negatives
-        # Brackets are what's used to determine where the instance type list starts.
-        # If there are no brackets, there will be no match.
-        ("be one of (c5.xlarge, m6g.xlarge)", False, None),
-        ("be one of [c5.xlarge, m6g.xlarge", False, None),
-        ("be one of c5.xlarge, m6g.xlarge]", False, None),
-        # A comma must be used within the brackets.
-        ("be one of [c5.xlarge| m6g.xlarge]", False, None),
-    ],
-)
-def test_parse_supported_instance_types_and_families_from_cce_emsg(
-    caplog, api_emsg, match_expected, expected_return_value
-):
-    """Verify parsing supported instance types from the CreateComputeEnvironment error message works as expected."""
-    results_log_msg_preamble = "Parsed the following instance types and families from Batch CCE error message:"
-    caplog.set_level(logging.DEBUG)
-    if match_expected:
-        assert_that(utils._parse_supported_instance_types_and_families_from_cce_emsg(api_emsg)).is_equal_to(
-            expected_return_value
-        )
-        assert_that(caplog.text).contains(results_log_msg_preamble)
-    else:
-        with pytest.raises(
-            utils.BatchErrorMessageParsingException,
-            match="Could not parse supported instance types from the following: {0}".format(escape(api_emsg)),
-        ):
-            utils._parse_supported_instance_types_and_families_from_cce_emsg(api_emsg)
-        assert_that(caplog.text).does_not_contain(results_log_msg_preamble)
-
-
-@pytest.mark.parametrize("error_type", [ClientError, EndpointConnectionError(endpoint_url="dummy_endpoint"), None])
-def test_get_cce_emsg_containing_supported_instance_types(mocker, boto3_stubber, error_type):
-    """Verify CreateComputeEnvironment call to get error message with supported instance types behaves as expected."""
-    dummy_error_message = "dummy message"
-    call_api_patch = None
-    if error_type == ClientError:
-        mocked_requests = [
-            MockedBoto3Request(
-                method="create_compute_environment",
-                expected_params={
-                    "computeEnvironmentName": "dummy",
-                    "type": "MANAGED",
-                    "computeResources": {
-                        "type": "EC2",
-                        "minvCpus": 0,
-                        "maxvCpus": 0,
-                        "instanceTypes": ["p8.84xlarge"],
-                        "subnets": ["subnet-12345"],
-                        "securityGroupIds": ["sg-12345"],
-                        "instanceRole": "ecsInstanceRole",
-                    },
-                    "serviceRole": "AWSBatchServiceRole",
-                },
-                response=dummy_error_message,
-                generate_error=True,
-            )
-        ]
-        boto3_stubber("batch", mocked_requests)
-    else:
-        call_api_patch = mocker.patch(
-            "pcluster.utils._call_create_compute_environment_with_bad_instance_type",
-            side_effect=error_type,
-        )
-
-    if error_type == ClientError:
-        return_value = utils._get_cce_emsg_containing_supported_instance_types()
-        assert_that(return_value).is_equal_to(dummy_error_message)
-    else:
-        expected_message = (
-            "Could not connect to the batch endpoint"
-            if isinstance(error_type, EndpointConnectionError)
-            else "did not result in an error as expected"
-        )
-        with pytest.raises(utils.BatchErrorMessageParsingException, match=expected_message):
-            utils._get_cce_emsg_containing_supported_instance_types()
-        assert_that(call_api_patch.call_count).is_equal_to(1)
-
-
-@pytest.mark.parametrize("generate_error", [True, False])
-def test_get_supported_instance_types(mocker, boto3_stubber, generate_error):
-    """Verify that get_supported_instance_types behaves as expected."""
-    dummy_message = "dummy error message"
-    dummy_instance_types = ["c5.xlarge", "m6g.xlarge"]
-    error_patch = mocker.patch("pcluster.utils.error")
-    mocked_requests = [
-        MockedBoto3Request(
-            method="describe_instance_type_offerings",
-            expected_params={},
-            response=dummy_message
-            if generate_error
-            else {"InstanceTypeOfferings": [{"InstanceType": instance_type} for instance_type in dummy_instance_types]},
-            generate_error=generate_error,
-        )
-    ]
-    boto3_stubber("ec2", mocked_requests)
-    return_value = utils.get_supported_instance_types()
-    if generate_error:
-        expected_error_message = (
-            "Error when getting supported instance types via DescribeInstanceTypeOfferings: {0}".format(dummy_message)
-        )
-        error_patch.assert_called_with(expected_error_message)
-    else:
-        list.sort(return_value)
-        assert_that(return_value).is_equal_to(dummy_instance_types)
-        error_patch.assert_not_called()
-
-
-@pytest.mark.parametrize(
-    "candidates, knowns",
-    [
-        (["c5.xlarge", "m6g"], ["c5.xlarge", "c5", "m6g.xlarge", "m6g"]),
-        (["bad-candidate"], ["c5.xlarge", "c5", "m6g.xlarge", "m6g"]),
-        (["optimal"], []),
-    ],
-)
-def test_batch_instance_types_and_families_are_supported(caplog, candidates, knowns):
-    """Verify function that describes whether all given instance types/families are supported behaves as expected."""
-    caplog.set_level(logging.DEBUG)
-    unknown_candidates = [candidate for candidate in candidates if candidate not in knowns]
-    expected_return_value = not unknown_candidates
-    observed_return_value = utils._batch_instance_types_and_families_are_supported(candidates, knowns)
-    assert_that(observed_return_value).is_equal_to(expected_return_value)
-    if unknown_candidates:
-        log_msg = "Found the following unknown instance types/families: {0}".format(" ".join(unknown_candidates))
-        assert_that(caplog.text).contains(log_msg)
-
-
-@pytest.mark.parametrize(
-    "instance_types, error_expected, expected_return_value",
-    [
-        (["m6g.xlarge"], False, ["m6g"]),
-        (["m6g.xlarge", "m6g-."], False, ["m6g", "m6g-"]),
-        (["m6g.xlarge", ".2xlarge"], True, ["m6g"]),
-    ],
-)
-def test_get_instance_families_from_types(caplog, instance_types, error_expected, expected_return_value):
-    """Verify the function that parses instance families from instance types works as expected."""
-    error_message_prefix = "Unable to parse instance family for instance type"
-    caplog.set_level(logging.DEBUG)
-    assert_that(utils._get_instance_families_from_types(instance_types)).contains_only(*expected_return_value)
-    if error_expected:
-        assert_that(caplog.text).contains(error_message_prefix)
-    else:
-        assert_that(caplog.text).does_not_contain(error_message_prefix)
-
-
-@pytest.mark.parametrize(
-    "candidate, expected_return_value",
-    [
-        ("m6g.xlarge", True),
-        ("c5n.xlarge", True),
-        ("i3en.metal-2tb", True),
-        ("u-6tb1.metal", True),
-        ("m6g", False),
-        ("c5n", False),
-        ("u-6tb1", False),
-        ("i3en", False),
-        ("optimal", False),
-    ],
-)
-def test_is_instance_type_format(candidate, expected_return_value):
-    """Verify function that decides whether or not a string represents an instance type behaves as expected."""
-    assert_that(utils.is_instance_type_format(candidate)).is_equal_to(expected_return_value)
-
-
-@pytest.mark.parametrize(
-    "snapshot_id, raise_exceptions, error_message",
-    [
-        ("snap-1234567890abcdef0", False, None),
-        ("snap-1234567890abcdef0", True, None),
-        ("snap-1234567890abcdef0", False, "Some error message"),
-        ("snap-1234567890abcdef0", True, "Some error message"),
-    ],
-)
-def test_get_ebs_snapshot_info(boto3_stubber, snapshot_id, raise_exceptions, error_message):
-    """Verify that get_snapshot_info makes the expected API call."""
-    response = {
-        "Description": "This is my snapshot",
-        "Encrypted": False,
-        "VolumeId": "vol-049df61146c4d7901",
-        "State": "completed",
-        "VolumeSize": 120,
-        "StartTime": "2014-02-28T21:28:32.000Z",
-        "Progress": "100%",
-        "OwnerId": "012345678910",
-        "SnapshotId": "snap-1234567890abcdef0",
-    }
-    describe_snapshots_response = {"Snapshots": [response]}
-
-    mocked_requests = [
-        MockedBoto3Request(
-            method="describe_snapshots",
-            response=describe_snapshots_response if error_message is None else error_message,
-            expected_params={"SnapshotIds": ["snap-1234567890abcdef0"]},
-            generate_error=error_message is not None,
-        )
-    ]
-    boto3_stubber("ec2", mocked_requests)
-    if error_message is None:
-        assert_that(utils.get_ebs_snapshot_info(snapshot_id, raise_exceptions=raise_exceptions)).is_equal_to(response)
-    elif error_message and raise_exceptions:
-        with pytest.raises(ClientError, match=error_message) as clienterror:
-            utils.get_ebs_snapshot_info(snapshot_id, raise_exceptions=raise_exceptions)
-            assert_that(clienterror.value.code).is_not_equal_to(0)
-    else:
-        with pytest.raises(SystemExit, match=error_message) as sysexit:
-            utils.get_ebs_snapshot_info(snapshot_id, raise_exceptions=raise_exceptions)
-            assert_that(sysexit.value.code).is_not_equal_to(0)
-
-
-@pytest.mark.cache
->>>>>>> 8c2e9595
 class TestCache:
     invocations = []
 
@@ -768,7 +247,6 @@
     assert_that(utils.timestamp_to_isoformat(timestamp)).is_equal_to(expect_output)
 
 
-<<<<<<< HEAD
 @pytest.mark.parametrize(
     "time_isoformat, time_zone, expect_output",
     [
@@ -783,58 +261,4 @@
 def test_isoformat_to_epoch(time_isoformat, time_zone, expect_output):
     os.environ["TZ"] = time_zone
     time.tzset()
-    assert_that(utils.isoformat_to_epoch(time_isoformat)).is_equal_to(expect_output)
-=======
-        utils.InstanceTypeInfo.init_from_instance_type("g4dn.metal", exit_on_error=False)
-
-
-@pytest.mark.parametrize(
-    "instance_type, instance_types_data, ec2_data_available, expected_instance_type_resolved, expected_error_msg",
-    [
-        # provided instance_types_data
-        ("unknown.xlarge", {"unknown.xlarge": {"InstanceType": "unknown.xlarge"}}, False, True, None),
-        # instance_types_data not provided, ec2 data available
-        ("unknown.xlarge", "", True, True, None),
-        # instance_types_data not provided, ec2 data not available
-        ("unknown.xlarge", "", False, False, "Failed when retrieving instance type data for instance unknown.xlarge"),
-    ],
-)
-def test_instance_types_data(
-    boto3_stubber,
-    instance_type,
-    instance_types_data,
-    ec2_data_available,
-    expected_instance_type_resolved,
-    expected_error_msg,
-):
-    Cache.clear_all()
-    utils.InstanceTypeInfo.clear_additional_instance_types_data()
-    config_parser_dict = {"cluster default": {"instance_types_data": instance_types_data}}
-
-    # If no additional instance type is provided, a request to boto3 is expected
-    if not instance_types_data:
-        mocked_requests = [
-            MockedBoto3Request(
-                method="describe_instance_types",
-                response={"InstanceTypes": [{"InstanceType": "{0}".format(instance_type)}]},
-                expected_params={
-                    "InstanceTypes": [instance_type],
-                },
-                generate_error=not ec2_data_available,
-            ),
-        ]
-        boto3_stubber("ec2", mocked_requests)
-
-    config_parser = configparser.ConfigParser()
-    config_parser.read_dict(config_parser_dict)
-
-    init_pcluster_config_from_configparser(config_parser, False, auto_refresh=False)
-
-    if expected_instance_type_resolved:
-        instance_type_info = utils.InstanceTypeInfo.init_from_instance_type(instance_type)
-        assert_that(instance_type_info).is_not_none()
-        assert_that(instance_type_info.instance_type_data.get("InstanceType") == instance_type)
-    else:
-        with pytest.raises(SystemExit, match=expected_error_msg):
-            utils.InstanceTypeInfo.init_from_instance_type(instance_type)
->>>>>>> 8c2e9595
+    assert_that(utils.isoformat_to_epoch(time_isoformat)).is_equal_to(expect_output)
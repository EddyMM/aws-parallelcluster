"""This module provides unit tests for the functions in the pcluster.utils module."""

import json

import pytest
from assertpy import assert_that
from botocore.exceptions import ClientError

import pcluster.utils as utils
<<<<<<< HEAD
from assertpy import assert_that
from pcluster.utils import get_bucket_url
=======
>>>>>>> 67ac9283
from tests.common import MockedBoto3Request

FAKE_CLUSTER_NAME = "cluster_name"
FAKE_STACK_NAME = utils.get_stack_name(FAKE_CLUSTER_NAME)
STACK_TYPE = "AWS::CloudFormation::Stack"


@pytest.fixture()
def boto3_stubber_path():
    """Specify that boto3_mocker should stub calls to boto3 for the pcluster.utils module."""
    return "pcluster.utils.boto3"


def test_get_stack_name():
    """Test utils.get_stack_name."""
    expected_stack_name = "parallelcluster-{0}".format(FAKE_CLUSTER_NAME)
    assert_that(utils.get_stack_name(FAKE_CLUSTER_NAME)).is_equal_to(expected_stack_name)


@pytest.mark.parametrize(
    "template_body,error_message",
    [
        ({"TemplateKey": "TemplateValue"}, None),
        ({}, "Unable to get template for stack {0}.$".format(FAKE_STACK_NAME)),
        (None, "Unable to get template for stack {0}\n.+".format(FAKE_STACK_NAME)),
    ],
)
def test_get_stack_template(boto3_stubber, template_body, error_message):
    """Verify that utils.get_stack_template behaves as expected."""
    response = {"TemplateBody": json.dumps(template_body)} if template_body is not None else error_message
    mocked_requests = [
        MockedBoto3Request(
            method="get_template",
            response=response,
            expected_params={"StackName": FAKE_STACK_NAME},
            generate_error=template_body is None,
        )
    ]
    boto3_stubber("cloudformation", mocked_requests)
    if error_message:
        with pytest.raises(SystemExit, match=error_message) as sysexit:
            utils.get_stack_template(stack_name=FAKE_STACK_NAME)
        assert_that(sysexit.value.code).is_not_equal_to(0)
    else:
        assert_that(utils.get_stack_template(stack_name=FAKE_STACK_NAME)).is_equal_to(response.get("TemplateBody"))


@pytest.mark.parametrize(
    "stack_statuses",
    [
        ["UPDATE_IN_PROGRESS", "UPDATE_IN_PROGRESS", "UPDATE_IN_PROGRESS", "UPDATE_COMPLETE"],
        ["UPDATE_IN_PROGRESS", "UPDATE_IN_PROGRESS", "UPDATE_IN_PROGRESS", "anything other than UPDATE_IN_PROGRESS"],
        ["UPDATE_COMPLETE"],
    ],
)
def test_wait_for_stack_update(mocker, stack_statuses):
    """Verify that utils._wait_for_update behaves as expected."""
    get_stack_returns = [{"StackStatus": s} for s in stack_statuses]

    # _wait_for_update should call utils.get_stack until the StackStatus is anything besides UPDATE_IN_PROGRESS,
    # use that to get expected call count for utils.get_stack
    expected_call_count = 0
    for status_idx, status in enumerate(stack_statuses):
        if status != "UPDATE_IN_PROGRESS":
            expected_call_count = status_idx + 1
            break

    mocker.patch("pcluster.utils.get_stack").side_effect = get_stack_returns
    mocker.patch("pcluster.utils.time.sleep")  # so we don't actually have to wait
    utils._wait_for_update(FAKE_STACK_NAME)
    utils.get_stack.assert_called_with(FAKE_STACK_NAME)
    assert_that(utils.get_stack.call_count).is_equal_to(expected_call_count)


@pytest.mark.parametrize(
    "error_message",
    [
        None,
        "No UpDatES ARE TO BE PERformed",
        "some longer message also containing no updates are to be performed and more words at the end"
        "some other error message",
    ],
)
def test_update_stack_template(mocker, boto3_stubber, error_message):
    """Verify that utils.update_stack_template behaves as expected."""
    template_body = {"TemplateKey": "TemplateValue"}
    cfn_params = [{"ParameterKey": "Key", "ParameterValue": "Value"}]
    expected_params = {
        "StackName": FAKE_STACK_NAME,
        "TemplateBody": json.dumps(template_body, indent=2),
        "Parameters": cfn_params,
        "Capabilities": ["CAPABILITY_IAM"],
    }
    response = error_message or {"StackId": "stack ID"}
    mocked_requests = [
        MockedBoto3Request(
            method="update_stack",
            response=response,
            expected_params=expected_params,
            generate_error=error_message is not None,
        )
    ]
    boto3_stubber("cloudformation", mocked_requests)
    mocker.patch("pcluster.utils._wait_for_update")
    if error_message is None or "no updates are to be performed" in error_message.lower():
        utils.update_stack_template(FAKE_STACK_NAME, template_body, cfn_params)
        if error_message is None or "no updates are to be performed" not in error_message.lower():
            utils._wait_for_update.assert_called_with(FAKE_STACK_NAME)
        else:
            assert_that(utils._wait_for_update.called).is_false()
    else:
        full_error_message = "Unable to update stack template for stack {stack_name}: {emsg}".format(
            stack_name=FAKE_STACK_NAME, emsg=error_message
        )
        with pytest.raises(SystemExit, match=full_error_message) as sysexit:
            utils.update_stack_template(FAKE_STACK_NAME, template_body, cfn_params)
        assert_that(sysexit.value.code).is_not_equal_to(0)


@pytest.mark.parametrize(
    "resources",
    [
        [
            {"ResourceType": "Not a stack", "ResourceName": "name_one", "PhysicalResourceId": "PhysIdOne"},
            {"ResourceType": STACK_TYPE, "ResourceName": "name_two", "PhysicalResourceId": "PhysIdTwo"},
            {"ResourceType": "Also not a stack", "ResourceName": "name_three", "PhysicalResourceId": "PhysIdThree"},
            {"ResourceType": STACK_TYPE, "ResourceName": "name_four", "PhysicalResourceId": "PhysIdFour"},
        ],
        [],
    ],
)
def test_get_cluster_substacks(mocker, resources):  # noqa: D202
    """Verify that utils.get_cluster_substacks behaves as expected."""

    def fake_get_stack(phys_id):
        return phys_id

    mocker.patch("pcluster.utils.get_stack_resources").return_value = resources
    mocker.patch("pcluster.utils.get_stack").side_effect = fake_get_stack
    expected_substacks = [
        fake_get_stack(r.get("PhysicalResourceId")) for r in resources if r.get("ResourceType") == STACK_TYPE
    ]
    observed_substacks = utils.get_cluster_substacks(FAKE_CLUSTER_NAME)
    utils.get_stack_resources.assert_called_with(FAKE_STACK_NAME)
    assert_that(observed_substacks).is_equal_to(expected_substacks)


@pytest.mark.parametrize(
    "response,is_error",
    [
        ("Stack with id {0} does not exist".format(FAKE_STACK_NAME), True),
        ({"Stacks": [{"StackName": FAKE_STACK_NAME, "CreationTime": 0, "StackStatus": "CREATED"}]}, False),
    ],
)
def test_stack_exists(boto3_stubber, response, is_error):
    """Verify that utils.stack_exists behaves as expected."""
    mocked_requests = [
        MockedBoto3Request(
            method="describe_stacks",
            response=response,
            expected_params={"StackName": FAKE_STACK_NAME},
            generate_error=is_error,
        )
    ]
    boto3_stubber("cloudformation", mocked_requests)
    should_exist = not is_error
    assert_that(utils.stack_exists(FAKE_STACK_NAME)).is_equal_to(should_exist)


@pytest.mark.parametrize(
    "resources, error_message",
    [
        (
            [
                {
                    "StackName": FAKE_STACK_NAME,
                    "StackId": "stack_id",
                    "LogicalResourceId": "logical_resource_id",
                    "ResourceType": "resource_type",
                    "Timestamp": 0,
                    "ResourceStatus": "resource_status",
                }
            ],
            None,
        ),
        (None, "Some error message"),
    ],
)
def test_get_stack_resources(boto3_stubber, resources, error_message):
    """Verify that utils.get_stack_resources behaves as expected."""
    if error_message is None:
        response = {"StackResources": resources}
    else:
        response = "Unable to get {stack_name}'s resources: {error_message}".format(
            stack_name=FAKE_STACK_NAME, error_message=error_message
        )
    mocked_requests = [
        MockedBoto3Request(
            method="describe_stack_resources",
            response=response,
            expected_params={"StackName": FAKE_STACK_NAME},
            generate_error=error_message is not None,
        )
    ]
    boto3_stubber("cloudformation", mocked_requests)
    if error_message is None:
        assert_that(utils.get_stack_resources(FAKE_STACK_NAME)).is_equal_to(resources)
    else:
        with pytest.raises(SystemExit, match=response) as sysexit:
            utils.get_stack_resources(FAKE_STACK_NAME)
        assert_that(sysexit.value.code).is_not_equal_to(0)


def test_retry_on_boto3_throttling(boto3_stubber, mocker):
    sleep_mock = mocker.patch("pcluster.utils.time.sleep")
    mocked_requests = [
        MockedBoto3Request(
            method="describe_stack_resources",
            response="Error",
            expected_params={"StackName": FAKE_STACK_NAME},
            generate_error=True,
            error_code="Throttling",
        ),
        MockedBoto3Request(
            method="describe_stack_resources",
            response="Error",
            expected_params={"StackName": FAKE_STACK_NAME},
            generate_error=True,
            error_code="Throttling",
        ),
        MockedBoto3Request(
            method="describe_stack_resources", response={}, expected_params={"StackName": FAKE_STACK_NAME}
        ),
    ]
    client = boto3_stubber("cloudformation", mocked_requests)
    utils.retry_on_boto3_throttling(client.describe_stack_resources, StackName=FAKE_STACK_NAME)
    sleep_mock.assert_called_with(5)


def test_get_stack_resources_retry(boto3_stubber, mocker):
    sleep_mock = mocker.patch("pcluster.utils.time.sleep")
    mocked_requests = [
        MockedBoto3Request(
            method="describe_stack_resources",
            response="Error",
            expected_params={"StackName": FAKE_STACK_NAME},
            generate_error=True,
            error_code="Throttling",
        ),
        MockedBoto3Request(
            method="describe_stack_resources", response={}, expected_params={"StackName": FAKE_STACK_NAME}
        ),
    ]
    boto3_stubber("cloudformation", mocked_requests)
    utils.get_stack_resources(FAKE_STACK_NAME)
    sleep_mock.assert_called_with(5)


def test_get_stack_retry(boto3_stubber, mocker):
    sleep_mock = mocker.patch("pcluster.utils.time.sleep")
    expected_stack = {"StackName": FAKE_STACK_NAME, "CreationTime": 0, "StackStatus": "CREATED"}
    mocked_requests = [
        MockedBoto3Request(
            method="describe_stacks",
            response="Error",
            expected_params={"StackName": FAKE_STACK_NAME},
            generate_error=True,
            error_code="Throttling",
        ),
        MockedBoto3Request(
            method="describe_stacks",
            response={"Stacks": [expected_stack]},
            expected_params={"StackName": FAKE_STACK_NAME},
        ),
    ]
    boto3_stubber("cloudformation", mocked_requests)
    stack = utils.get_stack(FAKE_STACK_NAME)
    assert_that(stack).is_equal_to(expected_stack)
    sleep_mock.assert_called_with(5)


def test_verify_stack_creation_retry(boto3_stubber, mocker):
    sleep_mock = mocker.patch("pcluster.utils.time.sleep")
    mocker.patch(
        "pcluster.utils.get_stack",
        side_effect=[{"StackStatus": "CREATE_IN_PROGRESS"}, {"StackStatus": "CREATE_FAILED"}],
    )
    mocked_requests = [
        MockedBoto3Request(
            method="describe_stack_events",
            response="Error",
            expected_params={"StackName": FAKE_STACK_NAME},
            generate_error=True,
            error_code="Throttling",
        ),
        MockedBoto3Request(
            method="describe_stack_events",
            response={"StackEvents": [_generate_stack_event()]},
            expected_params={"StackName": FAKE_STACK_NAME},
        ),
    ]
    client = boto3_stubber("cloudformation", mocked_requests * 2)
    assert_that(utils.verify_stack_creation(FAKE_STACK_NAME, client)).is_false()
    sleep_mock.assert_called_with(5)


def test_get_stack_events_retry(boto3_stubber, mocker):
    sleep_mock = mocker.patch("pcluster.utils.time.sleep")
    expected_events = [_generate_stack_event()]
    mocked_requests = [
        MockedBoto3Request(
            method="describe_stack_events",
            response="Error",
            expected_params={"StackName": FAKE_STACK_NAME},
            generate_error=True,
            error_code="Throttling",
        ),
        MockedBoto3Request(
            method="describe_stack_events",
            response={"StackEvents": expected_events},
            expected_params={"StackName": FAKE_STACK_NAME},
        ),
    ]
    boto3_stubber("cloudformation", mocked_requests)
    assert_that(utils.get_stack_events(FAKE_STACK_NAME)).is_equal_to(expected_events)
    sleep_mock.assert_called_with(5)


def _generate_stack_event():
    return {
        "LogicalResourceId": "id",
        "ResourceStatus": "status",
        "StackId": "id",
        "EventId": "id",
        "StackName": FAKE_STACK_NAME,
        "Timestamp": 0,
    }


@pytest.mark.parametrize(
    "bucket_prefix", ["test", "test-", "prefix-63-characters-long--------------------------------to-cut"]
)
def test_generate_random_bucket_name(bucket_prefix):
    bucket_name = utils.generate_random_bucket_name(bucket_prefix)
    max_bucket_name_length = 63
    random_suffix_length = 17  # 16 digits + 1 separator

    pruned_prefix = bucket_prefix[: max_bucket_name_length - len(bucket_prefix) - random_suffix_length]
    assert_that(bucket_name).starts_with(pruned_prefix)
    assert_that(len(bucket_name)).is_equal_to(len(pruned_prefix) + random_suffix_length)

    # Verify bucket name limits: bucket name must be at least 3 and no more than 63 characters long
    assert_that(len(bucket_name)).is_between(3, max_bucket_name_length)


@pytest.mark.parametrize(
    "region,error_message", [("eu-west-1", None), ("us-east-1", None), ("eu-west-1", "An error occurred")]
)
def test_create_s3_bucket(region, error_message, boto3_stubber):
    bucket_name = "test"
    expected_params = {"Bucket": bucket_name}
    if region != "us-east-1":
        # LocationConstraint specifies the region where the bucket will be created.
        # When the region is us-east-1 we are not specifying this parameter because it's the default region.
        expected_params["CreateBucketConfiguration"] = {"LocationConstraint": region}

    mocked_requests = [
        MockedBoto3Request(
            method="create_bucket",
            expected_params=expected_params,
            response={"Location": bucket_name},
            generate_error=error_message is not None,
        )
    ]

    boto3_stubber("s3", mocked_requests)
    if error_message:
        with pytest.raises(ClientError, match=error_message):
            utils.create_s3_bucket(bucket_name, region)
    else:
        utils.create_s3_bucket(bucket_name, region)


@pytest.mark.parametrize(
<<<<<<< HEAD
    "node_type, expected_fallback, expected_response, expected_instances",
    [
        (utils.NodeType.master, False, {"Reservations": [{"Groups": [], "Instances": [{}]}]}, 1),
        (utils.NodeType.master, True, {"Reservations": [{"Groups": [], "Instances": [{}]}]}, 1),
        (utils.NodeType.master, True, {"Reservations": []}, 0),
        (utils.NodeType.compute, False, {"Reservations": [{"Groups": [], "Instances": [{}, {}, {}]}]}, 3),
        (utils.NodeType.compute, True, {"Reservations": [{"Groups": [], "Instances": [{}, {}]}]}, 2),
        (utils.NodeType.compute, True, {"Reservations": []}, 0),
    ],
)
def test_describe_cluster_instances(boto3_stubber, node_type, expected_fallback, expected_response, expected_instances):
    mocked_requests = [
        MockedBoto3Request(
            method="describe_instances",
            expected_params={
                "Filters": [
                    {"Name": "tag:Application", "Values": ["test-cluster"]},
                    {"Name": "instance-state-name", "Values": ["running"]},
                    {"Name": "tag:aws-parallelcluster-node-type", "Values": [str(node_type)]},
                ]
            },
            response=expected_response if not expected_fallback else {"Reservations": []},
        )
    ]
    if expected_fallback:
        mocked_requests.append(
            MockedBoto3Request(
                method="describe_instances",
                expected_params={
                    "Filters": [
                        {"Name": "tag:Application", "Values": ["test-cluster"]},
                        {"Name": "instance-state-name", "Values": ["running"]},
                        {"Name": "tag:Name", "Values": [str(node_type)]},
                    ]
                },
                response=expected_response,
            )
        )
    boto3_stubber("ec2", mocked_requests)
    instances = utils.describe_cluster_instances("test-cluster", node_type=node_type)
    assert_that(instances).is_length(expected_instances)


@pytest.mark.parametrize(
    "master_instance, expected_ip, error",
    [
        (
            {
                "PrivateIpAddress": "10.0.16.17",
                "PublicIpAddress": "18.188.93.193",
                "State": {"Code": 16, "Name": "running"},
            },
            "18.188.93.193",
            None,
        ),
        ({"PrivateIpAddress": "10.0.16.17", "State": {"Code": 16, "Name": "running"}}, "10.0.16.17", None),
        (
            {
                "PrivateIpAddress": "10.0.16.17",
                "PublicIpAddress": "18.188.93.193",
                "State": {"Code": 16, "Name": "stopped"},
            },
            "18.188.93.193",
            "MasterServer: STOPPED",
        ),
    ],
    ids=["public_ip", "private_ip", "stopped"],
)
def test_get_master_server_ips(mocker, master_instance, expected_ip, error):
    describe_cluster_instances_mock = mocker.patch(
        "pcluster.utils.describe_cluster_instances", return_value=[master_instance]
    )

    if error:
        with pytest.raises(SystemExit, match=error):
            utils._get_master_server_ip("stack-name")
    else:
        assert_that(utils._get_master_server_ip("stack-name")).is_equal_to(expected_ip)
        describe_cluster_instances_mock.assert_called_with("stack-name", node_type=utils.NodeType.master)


@pytest.mark.parametrize(
    "region, expected_url",
    [
        ("us-east-1", "https://us-east-1-aws-parallelcluster.s3.us-east-1.amazonaws.com"),
        ("cn-north-1", "https://cn-north-1-aws-parallelcluster.s3.cn-north-1.amazonaws.com.cn"),
    ],
)
def test_get_bucket_url(region, expected_url):
    assert_that(get_bucket_url(region)).is_equal_to(expected_url)
=======
    "architecture, supported_oses",
    [
        ("x86_64", ["alinux", "alinux2", "centos6", "centos7", "ubuntu1604", "ubuntu1804"]),
        ("arm64", ["alinux2", "ubuntu1804"]),
        # doesn't check architecture's validity, only whether it's x86_64 or not
        ("madeup-architecture", ["alinux2", "ubuntu1804"]),
    ],
)
def test_get_supported_os_for_architecture(architecture, supported_oses):
    """Verify that the expected OSes are supported based on a given architecture."""
    assert_that(utils.get_supported_os_for_architecture(architecture)).contains_only(
        *supported_oses
    ).does_not_contain_duplicates()


@pytest.mark.parametrize(
    "scheduler, supported_oses",
    [
        ("sge", ["alinux", "alinux2", "centos6", "centos7", "ubuntu1604", "ubuntu1804"]),
        ("slurm", ["alinux", "alinux2", "centos6", "centos7", "ubuntu1604", "ubuntu1804"]),
        ("torque", ["alinux", "alinux2", "centos6", "centos7", "ubuntu1604", "ubuntu1804"]),
        ("awsbatch", ["alinux2", "alinux"]),
        # doesn't check architecture's validity, only whether it's awsbatch or not
        ("madeup-scheduler", ["alinux", "alinux2", "centos6", "centos7", "ubuntu1604", "ubuntu1804"]),
    ],
)
def test_get_supported_os_for_scheduler(scheduler, supported_oses):
    """Verify that the expected OSes are supported based on a given architecture."""
    assert_that(utils.get_supported_os_for_scheduler(scheduler)).contains_only(
        *supported_oses
    ).does_not_contain_duplicates()


@pytest.mark.parametrize(
    "image_ids, response, error_message",
    [(["ami-1"], [{"ImageId": "ami-1"}], None), (["ami-1"], [{"ImageId": "ami-1"}], "Some error message")],
)
def test_get_info_for_amis(boto3_stubber, image_ids, response, error_message):
    """Verify get_info_for_amis returns the expected portion of the response, and that errors cause nonzero exit."""
    mocked_requests = [
        MockedBoto3Request(
            method="describe_images",
            response=error_message or {"Images": response},
            expected_params={"ImageIds": image_ids},
            generate_error=error_message is not None,
        ),
    ]
    boto3_stubber("ec2", mocked_requests)
    if error_message is None:
        assert_that(utils.get_info_for_amis(image_ids)).is_equal_to(response)
    else:
        with pytest.raises(SystemExit, match=error_message) as sysexit:
            utils.get_info_for_amis(image_ids)
        assert_that(sysexit.value.code).is_not_equal_to(0)


@pytest.mark.parametrize(
    "instance_types, error_message, fail_on_error",
    [
        # Test when calling for single instance types
        (["t2.micro"], None, None),
        (["bad.instance.type"], "some error message", True),
        (["bad.instance.type"], "some error message", False),
        # Test when calling for multiple instance types
        (["t2.micro", "t2.xlarge"], None, None),
        (["a1.medium", "m6g.xlarge"], None, None),
        (["bad.instance.type1", "bad.instance.type2"], "some error message", True),
        (["bad.instance.type1", "bad.instance.type2"], "some error message", False),
    ],
)
def test_get_instance_types_info(boto3_stubber, capsys, instance_types, error_message, fail_on_error):
    """Verify that get_instance_types_info makes the expected API call."""
    response_dict = {"InstanceTypes": [{"InstanceType": instance_type} for instance_type in instance_types]}
    mocked_requests = [
        MockedBoto3Request(
            method="describe_instance_types",
            response=response_dict if error_message is None else error_message,
            expected_params={"InstanceTypes": instance_types},
            generate_error=error_message,
        )
    ]
    boto3_stubber("ec2", mocked_requests)
    if error_message and fail_on_error:
        full_error_message = "calling DescribeInstanceTypes for instances {0}: {1}".format(
            ", ".join(instance_types), error_message
        )
        with pytest.raises(SystemExit, match=full_error_message) as sysexit:
            utils.get_instance_types_info(instance_types, fail_on_error)
        assert_that(sysexit.value.code).is_not_equal_to(0)
    elif error_message:
        utils.get_instance_types_info(instance_types, fail_on_error)
        assert_that(capsys.readouterr().out).matches(error_message)
    else:
        instance_types_info = utils.get_instance_types_info(instance_types, fail_on_error)
        assert_that(instance_types_info).is_equal_to(response_dict.get("InstanceTypes"))


@pytest.mark.parametrize(
    "instance_type, supported_architectures, error_message",
    [
        ("optimal", ["x86_64"], None),
        ("t2.micro", ["x86_64", "i386"], None),
        ("a1.medium", ["arm64"], None),
        ("valid.exotic.arch.instance", ["exoticArch"], None),
    ],
)
def test_get_supported_architectures_for_instance_type(mocker, instance_type, supported_architectures, error_message):
    """Verify that get_supported_architectures_for_instance_type behaves as expected for various cases."""
    get_instance_types_info_patch = mocker.patch(
        "pcluster.utils.get_instance_types_info",
        return_value=[{"ProcessorInfo": {"SupportedArchitectures": supported_architectures}}],
    )
    observed_architectures = utils.get_supported_architectures_for_instance_type(instance_type)
    expected_architectures = list(set(supported_architectures) & set(["x86_64", "arm64"]))
    assert_that(observed_architectures).is_equal_to(expected_architectures)
    # optimal case is handled separately; DescribeInstanceTypes shouldn't be called
    if instance_type == "optimal":
        get_instance_types_info_patch.assert_not_called()
    else:
        get_instance_types_info_patch.assert_called_with([instance_type])
>>>>>>> 67ac9283
<|MERGE_RESOLUTION|>--- conflicted
+++ resolved
@@ -7,11 +7,7 @@
 from botocore.exceptions import ClientError
 
 import pcluster.utils as utils
-<<<<<<< HEAD
-from assertpy import assert_that
 from pcluster.utils import get_bucket_url
-=======
->>>>>>> 67ac9283
 from tests.common import MockedBoto3Request
 
 FAKE_CLUSTER_NAME = "cluster_name"
@@ -396,7 +392,129 @@
 
 
 @pytest.mark.parametrize(
-<<<<<<< HEAD
+    "architecture, supported_oses",
+    [
+        ("x86_64", ["alinux", "alinux2", "centos6", "centos7", "ubuntu1604", "ubuntu1804"]),
+        ("arm64", ["alinux2", "ubuntu1804"]),
+        # doesn't check architecture's validity, only whether it's x86_64 or not
+        ("madeup-architecture", ["alinux2", "ubuntu1804"]),
+    ],
+)
+def test_get_supported_os_for_architecture(architecture, supported_oses):
+    """Verify that the expected OSes are supported based on a given architecture."""
+    assert_that(utils.get_supported_os_for_architecture(architecture)).contains_only(
+        *supported_oses
+    ).does_not_contain_duplicates()
+
+
+@pytest.mark.parametrize(
+    "scheduler, supported_oses",
+    [
+        ("sge", ["alinux", "alinux2", "centos6", "centos7", "ubuntu1604", "ubuntu1804"]),
+        ("slurm", ["alinux", "alinux2", "centos6", "centos7", "ubuntu1604", "ubuntu1804"]),
+        ("torque", ["alinux", "alinux2", "centos6", "centos7", "ubuntu1604", "ubuntu1804"]),
+        ("awsbatch", ["alinux2", "alinux"]),
+        # doesn't check architecture's validity, only whether it's awsbatch or not
+        ("madeup-scheduler", ["alinux", "alinux2", "centos6", "centos7", "ubuntu1604", "ubuntu1804"]),
+    ],
+)
+def test_get_supported_os_for_scheduler(scheduler, supported_oses):
+    """Verify that the expected OSes are supported based on a given architecture."""
+    assert_that(utils.get_supported_os_for_scheduler(scheduler)).contains_only(
+        *supported_oses
+    ).does_not_contain_duplicates()
+
+
+@pytest.mark.parametrize(
+    "image_ids, response, error_message",
+    [(["ami-1"], [{"ImageId": "ami-1"}], None), (["ami-1"], [{"ImageId": "ami-1"}], "Some error message")],
+)
+def test_get_info_for_amis(boto3_stubber, image_ids, response, error_message):
+    """Verify get_info_for_amis returns the expected portion of the response, and that errors cause nonzero exit."""
+    mocked_requests = [
+        MockedBoto3Request(
+            method="describe_images",
+            response=error_message or {"Images": response},
+            expected_params={"ImageIds": image_ids},
+            generate_error=error_message is not None,
+        ),
+    ]
+    boto3_stubber("ec2", mocked_requests)
+    if error_message is None:
+        assert_that(utils.get_info_for_amis(image_ids)).is_equal_to(response)
+    else:
+        with pytest.raises(SystemExit, match=error_message) as sysexit:
+            utils.get_info_for_amis(image_ids)
+        assert_that(sysexit.value.code).is_not_equal_to(0)
+
+
+@pytest.mark.parametrize(
+    "instance_types, error_message, fail_on_error",
+    [
+        # Test when calling for single instance types
+        (["t2.micro"], None, None),
+        (["bad.instance.type"], "some error message", True),
+        (["bad.instance.type"], "some error message", False),
+        # Test when calling for multiple instance types
+        (["t2.micro", "t2.xlarge"], None, None),
+        (["a1.medium", "m6g.xlarge"], None, None),
+        (["bad.instance.type1", "bad.instance.type2"], "some error message", True),
+        (["bad.instance.type1", "bad.instance.type2"], "some error message", False),
+    ],
+)
+def test_get_instance_types_info(boto3_stubber, capsys, instance_types, error_message, fail_on_error):
+    """Verify that get_instance_types_info makes the expected API call."""
+    response_dict = {"InstanceTypes": [{"InstanceType": instance_type} for instance_type in instance_types]}
+    mocked_requests = [
+        MockedBoto3Request(
+            method="describe_instance_types",
+            response=response_dict if error_message is None else error_message,
+            expected_params={"InstanceTypes": instance_types},
+            generate_error=error_message,
+        )
+    ]
+    boto3_stubber("ec2", mocked_requests)
+    if error_message and fail_on_error:
+        full_error_message = "calling DescribeInstanceTypes for instances {0}: {1}".format(
+            ", ".join(instance_types), error_message
+        )
+        with pytest.raises(SystemExit, match=full_error_message) as sysexit:
+            utils.get_instance_types_info(instance_types, fail_on_error)
+        assert_that(sysexit.value.code).is_not_equal_to(0)
+    elif error_message:
+        utils.get_instance_types_info(instance_types, fail_on_error)
+        assert_that(capsys.readouterr().out).matches(error_message)
+    else:
+        instance_types_info = utils.get_instance_types_info(instance_types, fail_on_error)
+        assert_that(instance_types_info).is_equal_to(response_dict.get("InstanceTypes"))
+
+
+@pytest.mark.parametrize(
+    "instance_type, supported_architectures, error_message",
+    [
+        ("optimal", ["x86_64"], None),
+        ("t2.micro", ["x86_64", "i386"], None),
+        ("a1.medium", ["arm64"], None),
+        ("valid.exotic.arch.instance", ["exoticArch"], None),
+    ],
+)
+def test_get_supported_architectures_for_instance_type(mocker, instance_type, supported_architectures, error_message):
+    """Verify that get_supported_architectures_for_instance_type behaves as expected for various cases."""
+    get_instance_types_info_patch = mocker.patch(
+        "pcluster.utils.get_instance_types_info",
+        return_value=[{"ProcessorInfo": {"SupportedArchitectures": supported_architectures}}],
+    )
+    observed_architectures = utils.get_supported_architectures_for_instance_type(instance_type)
+    expected_architectures = list(set(supported_architectures) & set(["x86_64", "arm64"]))
+    assert_that(observed_architectures).is_equal_to(expected_architectures)
+    # optimal case is handled separately; DescribeInstanceTypes shouldn't be called
+    if instance_type == "optimal":
+        get_instance_types_info_patch.assert_not_called()
+    else:
+        get_instance_types_info_patch.assert_called_with([instance_type])
+
+
+@pytest.mark.parametrize(
     "node_type, expected_fallback, expected_response, expected_instances",
     [
         (utils.NodeType.master, False, {"Reservations": [{"Groups": [], "Instances": [{}]}]}, 1),
@@ -486,126 +604,4 @@
     ],
 )
 def test_get_bucket_url(region, expected_url):
-    assert_that(get_bucket_url(region)).is_equal_to(expected_url)
-=======
-    "architecture, supported_oses",
-    [
-        ("x86_64", ["alinux", "alinux2", "centos6", "centos7", "ubuntu1604", "ubuntu1804"]),
-        ("arm64", ["alinux2", "ubuntu1804"]),
-        # doesn't check architecture's validity, only whether it's x86_64 or not
-        ("madeup-architecture", ["alinux2", "ubuntu1804"]),
-    ],
-)
-def test_get_supported_os_for_architecture(architecture, supported_oses):
-    """Verify that the expected OSes are supported based on a given architecture."""
-    assert_that(utils.get_supported_os_for_architecture(architecture)).contains_only(
-        *supported_oses
-    ).does_not_contain_duplicates()
-
-
-@pytest.mark.parametrize(
-    "scheduler, supported_oses",
-    [
-        ("sge", ["alinux", "alinux2", "centos6", "centos7", "ubuntu1604", "ubuntu1804"]),
-        ("slurm", ["alinux", "alinux2", "centos6", "centos7", "ubuntu1604", "ubuntu1804"]),
-        ("torque", ["alinux", "alinux2", "centos6", "centos7", "ubuntu1604", "ubuntu1804"]),
-        ("awsbatch", ["alinux2", "alinux"]),
-        # doesn't check architecture's validity, only whether it's awsbatch or not
-        ("madeup-scheduler", ["alinux", "alinux2", "centos6", "centos7", "ubuntu1604", "ubuntu1804"]),
-    ],
-)
-def test_get_supported_os_for_scheduler(scheduler, supported_oses):
-    """Verify that the expected OSes are supported based on a given architecture."""
-    assert_that(utils.get_supported_os_for_scheduler(scheduler)).contains_only(
-        *supported_oses
-    ).does_not_contain_duplicates()
-
-
-@pytest.mark.parametrize(
-    "image_ids, response, error_message",
-    [(["ami-1"], [{"ImageId": "ami-1"}], None), (["ami-1"], [{"ImageId": "ami-1"}], "Some error message")],
-)
-def test_get_info_for_amis(boto3_stubber, image_ids, response, error_message):
-    """Verify get_info_for_amis returns the expected portion of the response, and that errors cause nonzero exit."""
-    mocked_requests = [
-        MockedBoto3Request(
-            method="describe_images",
-            response=error_message or {"Images": response},
-            expected_params={"ImageIds": image_ids},
-            generate_error=error_message is not None,
-        ),
-    ]
-    boto3_stubber("ec2", mocked_requests)
-    if error_message is None:
-        assert_that(utils.get_info_for_amis(image_ids)).is_equal_to(response)
-    else:
-        with pytest.raises(SystemExit, match=error_message) as sysexit:
-            utils.get_info_for_amis(image_ids)
-        assert_that(sysexit.value.code).is_not_equal_to(0)
-
-
-@pytest.mark.parametrize(
-    "instance_types, error_message, fail_on_error",
-    [
-        # Test when calling for single instance types
-        (["t2.micro"], None, None),
-        (["bad.instance.type"], "some error message", True),
-        (["bad.instance.type"], "some error message", False),
-        # Test when calling for multiple instance types
-        (["t2.micro", "t2.xlarge"], None, None),
-        (["a1.medium", "m6g.xlarge"], None, None),
-        (["bad.instance.type1", "bad.instance.type2"], "some error message", True),
-        (["bad.instance.type1", "bad.instance.type2"], "some error message", False),
-    ],
-)
-def test_get_instance_types_info(boto3_stubber, capsys, instance_types, error_message, fail_on_error):
-    """Verify that get_instance_types_info makes the expected API call."""
-    response_dict = {"InstanceTypes": [{"InstanceType": instance_type} for instance_type in instance_types]}
-    mocked_requests = [
-        MockedBoto3Request(
-            method="describe_instance_types",
-            response=response_dict if error_message is None else error_message,
-            expected_params={"InstanceTypes": instance_types},
-            generate_error=error_message,
-        )
-    ]
-    boto3_stubber("ec2", mocked_requests)
-    if error_message and fail_on_error:
-        full_error_message = "calling DescribeInstanceTypes for instances {0}: {1}".format(
-            ", ".join(instance_types), error_message
-        )
-        with pytest.raises(SystemExit, match=full_error_message) as sysexit:
-            utils.get_instance_types_info(instance_types, fail_on_error)
-        assert_that(sysexit.value.code).is_not_equal_to(0)
-    elif error_message:
-        utils.get_instance_types_info(instance_types, fail_on_error)
-        assert_that(capsys.readouterr().out).matches(error_message)
-    else:
-        instance_types_info = utils.get_instance_types_info(instance_types, fail_on_error)
-        assert_that(instance_types_info).is_equal_to(response_dict.get("InstanceTypes"))
-
-
-@pytest.mark.parametrize(
-    "instance_type, supported_architectures, error_message",
-    [
-        ("optimal", ["x86_64"], None),
-        ("t2.micro", ["x86_64", "i386"], None),
-        ("a1.medium", ["arm64"], None),
-        ("valid.exotic.arch.instance", ["exoticArch"], None),
-    ],
-)
-def test_get_supported_architectures_for_instance_type(mocker, instance_type, supported_architectures, error_message):
-    """Verify that get_supported_architectures_for_instance_type behaves as expected for various cases."""
-    get_instance_types_info_patch = mocker.patch(
-        "pcluster.utils.get_instance_types_info",
-        return_value=[{"ProcessorInfo": {"SupportedArchitectures": supported_architectures}}],
-    )
-    observed_architectures = utils.get_supported_architectures_for_instance_type(instance_type)
-    expected_architectures = list(set(supported_architectures) & set(["x86_64", "arm64"]))
-    assert_that(observed_architectures).is_equal_to(expected_architectures)
-    # optimal case is handled separately; DescribeInstanceTypes shouldn't be called
-    if instance_type == "optimal":
-        get_instance_types_info_patch.assert_not_called()
-    else:
-        get_instance_types_info_patch.assert_called_with([instance_type])
->>>>>>> 67ac9283
+    assert_that(get_bucket_url(region)).is_equal_to(expected_url)
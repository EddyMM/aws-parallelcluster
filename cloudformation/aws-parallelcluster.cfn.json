--- conflicted
+++ resolved
@@ -1,10 +1,6 @@
 {
   "AWSTemplateFormatVersion": "2010-09-09",
-<<<<<<< HEAD
-  "Description": "AWS ParallelCluster Template. Version: aws-parallelcluster-2.0.2",
-=======
   "Description": "AWS ParallelCluster Template. Version: aws-parallelcluster-2.1.0",
->>>>>>> 0d4db2f9
   "Metadata": {
     "AWS::CloudFormation::Interface": {
       "ParameterGroups": [
@@ -1153,128 +1149,6 @@
   "Mappings": {
     "AWSRegionOS2AMI": {
       "ap-northeast-1": {
-<<<<<<< HEAD
-        "alinux": "ami-03e36287a8db643a6",
-        "centos6": "ami-095f67f56a1527583",
-        "centos7": "ami-0b06bf029898118a0",
-        "ubuntu1404": "ami-05a797c90469c999d",
-        "ubuntu1604": "ami-07832ce0962bee748"
-      },
-      "ap-northeast-2": {
-        "alinux": "ami-0b98ed3e605b92605",
-        "centos6": "ami-0d0ace084fd6cf12d",
-        "centos7": "ami-05b42fc432db9f480",
-        "ubuntu1404": "ami-062554aa660898a22",
-        "ubuntu1604": "ami-0dc78e141b19f0978"
-      },
-      "ap-northeast-3": {
-        "alinux": "ami-021947660b64696aa",
-        "centos6": "ami-0851bcd2300edbeaf",
-        "centos7": "ami-03652a0c4c92b7bc7",
-        "ubuntu1404": "ami-094650d912489a40e",
-        "ubuntu1604": "ami-024c1b375151a0e17"
-      },
-      "ap-south-1": {
-        "alinux": "ami-01efaa5ad568e5085",
-        "centos6": "ami-03eee1d7dd8da520c",
-        "centos7": "ami-0097ff784fc658868",
-        "ubuntu1404": "ami-071297e5ec8e9e49e",
-        "ubuntu1604": "ami-0fded8ae70424c152"
-      },
-      "ap-southeast-1": {
-        "alinux": "ami-049c52885be77a749",
-        "centos6": "ami-0e9e53e44acd2ead4",
-        "centos7": "ami-0a9a51976070732fa",
-        "ubuntu1404": "ami-0a1231ab4a38646fe",
-        "ubuntu1604": "ami-00002ff56d4daeb00"
-      },
-      "ap-southeast-2": {
-        "alinux": "ami-03a08b33bdc9699b8",
-        "centos6": "ami-059fdedf2a2a77e4f",
-        "centos7": "ami-0be0860f24dd25f5e",
-        "ubuntu1404": "ami-0c721c9b9e6f9d87d",
-        "ubuntu1604": "ami-0039df8aace145dc6"
-      },
-      "ca-central-1": {
-        "alinux": "ami-0c3ba2ceb2ddae20d",
-        "centos6": "ami-01cafb32b52074f55",
-        "centos7": "ami-0553082090ca22e5a",
-        "ubuntu1404": "ami-015e0e43a15503318",
-        "ubuntu1604": "ami-029156072776a99d0"
-      },
-      "eu-central-1": {
-        "alinux": "ami-0b41164c7fa504a01",
-        "centos6": "ami-0028dd55fc40ee36f",
-        "centos7": "ami-0576d1895820cad64",
-        "ubuntu1404": "ami-0c449bbc6affefab8",
-        "ubuntu1604": "ami-02f6302dee9362a8b"
-      },
-      "eu-west-1": {
-        "alinux": "ami-09b1049e928de9769",
-        "centos6": "ami-02d330231ce956d7f",
-        "centos7": "ami-064b8a42321c61817",
-        "ubuntu1404": "ami-0649efbe601d39687",
-        "ubuntu1604": "ami-0bad3553419e2fc49"
-      },
-      "eu-west-2": {
-        "alinux": "ami-08d8bfbb58c025e0e",
-        "centos6": "ami-08a224b20ad5f8514",
-        "centos7": "ami-0b586d88f5f3ba576",
-        "ubuntu1404": "ami-055232258d8bd12ca",
-        "ubuntu1604": "ami-0a436502cadd6550d"
-      },
-      "eu-west-3": {
-        "alinux": "ami-08d41b245704777bf",
-        "centos6": "ami-0ab9254eed3bad1bc",
-        "centos7": "ami-0e2a1cd272c8ef92c",
-        "ubuntu1404": "ami-0ee35bd7e9536f6f3",
-        "ubuntu1604": "ami-05654b6916d96d0e8"
-      },
-      "sa-east-1": {
-        "alinux": "ami-0ed31f16197c279b2",
-        "centos6": "ami-0c0c20312da94c95c",
-        "centos7": "ami-0be85f14cf7851a1e",
-        "ubuntu1404": "ami-0657b8d3034b36870",
-        "ubuntu1604": "ami-067382df1d7f65782"
-      },
-      "us-east-1": {
-        "alinux": "ami-0b43a86ca5818973e",
-        "centos6": "ami-0a9c1f05aba5f1d78",
-        "centos7": "ami-0aaabd7179ae0efd1",
-        "ubuntu1404": "ami-06453272d427bd438",
-        "ubuntu1604": "ami-094853ef2ad78d2b2"
-      },
-      "us-east-2": {
-        "alinux": "ami-0c3da6571b6cfbe9a",
-        "centos6": "ami-04b5a8d6008ee1e96",
-        "centos7": "ami-0bf12e332311cc5a3",
-        "ubuntu1404": "ami-09bce107e5d11529b",
-        "ubuntu1604": "ami-05dbb1cae0ff7124e"
-      },
-      "us-gov-east-1": {
-        "alinux": "ami-050f84a4dccf9b428",
-        "ubuntu1404": "ami-00885d1aef93a8223",
-        "ubuntu1604": "ami-0cced5f70e33796f0"
-      },
-      "us-gov-west-1": {
-        "alinux": "ami-e6d6b287",
-        "ubuntu1404": "ami-70d5b111",
-        "ubuntu1604": "ami-70d4b011"
-      },
-      "us-west-1": {
-        "alinux": "ami-0e483809ef4e9da66",
-        "centos6": "ami-00532870904e085d0",
-        "centos7": "ami-022437729ce297ed4",
-        "ubuntu1404": "ami-0d0d3a12fa64ad8c4",
-        "ubuntu1604": "ami-0f91926aaa7e3fd66"
-      },
-      "us-west-2": {
-        "alinux": "ami-05ae377c5d73e7ebb",
-        "centos6": "ami-009aac1c1084703ea",
-        "centos7": "ami-0e6916127d13e1757",
-        "ubuntu1404": "ami-08a49021cb68c7d27",
-        "ubuntu1604": "ami-0d30bc9e891fd190b"
-=======
         "alinux": "ami-03780c8327e4be0ac",
         "centos6": "ami-07d83b268e25e0953",
         "centos7": "ami-03043938e7fc33ba9",
@@ -1402,7 +1276,6 @@
         "centos7": "ami-03abc3d448a987e73",
         "ubuntu1404": "ami-0440f447631cb8f6c",
         "ubuntu1604": "ami-0f7c3a7a9e2f3d6a3"
->>>>>>> 0d4db2f9
       }
     },
     "OSFeatures": {
@@ -1429,13 +1302,8 @@
     },
     "PackagesVersions": {
       "default": {
-<<<<<<< HEAD
-        "cfncluster": "2.0.2",
-        "cookbook": "aws-parallelcluster-cookbook-2.0.2",
-=======
         "parallelcluster": "2.1.0",
         "cookbook": "aws-parallelcluster-cookbook-2.1.0",
->>>>>>> 0d4db2f9
         "chef": "14.2.0",
         "ridley": "5.1.1",
         "berkshelf": "7.0.4",
@@ -1607,23 +1475,6 @@
       "Properties": {
         "Path": "/",
         "Roles": [
-<<<<<<< HEAD
-          {"Fn::If": [
-            "UseEC2IAMRole",
-            {
-              "Ref": "EC2IAMRoleName"
-            },
-            {
-              "Ref": "RootRole"
-            }
-          ]}
-        ]
-      },
-      "Metadata": {
-        "AWS::CloudFormation::Designer": {
-          "id": "2522b048-2b7c-44ed-9d35-6cc66069ca5b"
-        }
-=======
           {
             "Fn::If": [
               "UseEC2IAMRole",
@@ -1636,7 +1487,6 @@
             ]
           }
         ]
->>>>>>> 0d4db2f9
       }
     },
     "ParallelClusterPolicies": {
@@ -2117,13 +1967,9 @@
             false
           ]
         },
-<<<<<<< HEAD
-        "IamInstanceProfile": {"Ref": "RootInstanceProfile"},
-=======
         "IamInstanceProfile": {
           "Ref": "RootInstanceProfile"
         },
->>>>>>> 0d4db2f9
         "PlacementGroupName": {
           "Fn::If": [
             "UseClusterPlacement",
@@ -2802,13 +2648,9 @@
         "KeyName": {
           "Ref": "KeyName"
         },
-<<<<<<< HEAD
-        "IamInstanceProfile": {"Ref": "RootInstanceProfile"},
-=======
         "IamInstanceProfile": {
           "Ref": "RootInstanceProfile"
         },
->>>>>>> 0d4db2f9
         "SpotPrice": {
           "Fn::If": [
             "UseSpotInstances",

--- conflicted
+++ resolved
@@ -94,19 +94,11 @@
     dimensions:
       - regions: ["eu-west-3"]
         instances: {{ common.INSTANCES_DEFAULT_X86 }}
-<<<<<<< HEAD
         oss: ["alinux2", "ubuntu2004", "centos7"]
       - regions: ["us-gov-east-1"]
         instances: {{ common.INSTANCES_DEFAULT_X86 }}
         oss: ["ubuntu1804"]
   test_createami.py::test_build_image_custom_components:
-=======
-        oss: ["alinux2", "ubuntu1804"] # temporary disable FPGA AMI since there is not enough free space on root partition
-      - regions: ["us-gov-east-1"]
-        instances: {{ common.INSTANCES_DEFAULT_X86 }}
-        oss: ["ubuntu1804"] # alinux2 temporarily disabled due to incompatible device name
-  test_createami.py::test_createami_post_install:
->>>>>>> 8c2e9595
     dimensions:
       - regions: ["ap-southeast-2"]
         instances: {{ common.INSTANCES_DEFAULT_X86 }}
@@ -114,25 +106,11 @@
       - regions: ["eu-west-1"]
         instances: {{ common.INSTANCES_DEFAULT_ARM }}
         oss: ["alinux2"]
-<<<<<<< HEAD
   test_createami.py::test_build_image_wrong_pcluster_version:
-=======
-  test_createami.py::test_createami_wrong_os:
-    dimensions:
-      - regions: ["eu-central-1"]
-        instances: {{ common.INSTANCES_DEFAULT_X86 }}
-        oss: ["centos7"]  # must be different from wrong_os(centos8), but with the same username, to test os validation logic
-  test_createami.py::test_createami_wrong_pcluster_version:
->>>>>>> 8c2e9595
-    dimensions:
-      - regions: ["ca-central-1"]
-        instances: {{ common.INSTANCES_DEFAULT_X86 }}
-        oss: ["alinux2"]
-<<<<<<< HEAD
-
-
-=======
->>>>>>> 8c2e9595
+    dimensions:
+      - regions: ["ca-central-1"]
+        instances: {{ common.INSTANCES_DEFAULT_X86 }}
+        oss: ["alinux2"]
 dashboard:
   test_dashboard.py::test_dashboard:
     dimensions:
@@ -151,14 +129,7 @@
       # DCV on ARM
       - regions: ["sa-east-1"]
         instances: {{ common.INSTANCES_DEFAULT_ARM }}
-<<<<<<< HEAD
         oss: ["alinux2", "ubuntu1804"]
-=======
-        # DCV does not support ubuntu2004 yet
-        {{- common.OSS_COMMERCIAL_ARM.remove("ubuntu2004") or "" }}
-        oss: {{ common.OSS_COMMERCIAL_ARM }}
-        {{- common.OSS_COMMERCIAL_ARM.append("ubuntu2004") or "" }}
->>>>>>> 8c2e9595
         schedulers: ["slurm"]
       # DCV on Batch
       - regions: ["eu-west-1"]
@@ -199,25 +170,6 @@
         instances: ["c5.xlarge"]
         oss: ["ubuntu1804", "ubuntu2004"]
         schedulers: ["slurm"]
-<<<<<<< HEAD
-=======
-  test_disable_hyperthreading.py::test_sit_disable_hyperthreading:
-    dimensions:
-      # Manually disabled HT
-      {%- for os, scheduler in [("ubuntu2004", "torque"), ("ubuntu1804", "sge")] %}
-      - regions: ["sa-east-1"]
-        instances: ["m4.xlarge"]
-        oss: ["{{ os }}"]
-        schedulers: ["{{ scheduler }}"]
-      {%- endfor %}
-      # HT disabled via CpuOptions
-      {%- for os, scheduler in [("alinux2", "sge"), ("centos7", "torque")] %}
-      - regions: ["sa-east-1"]
-        instances: ["c5.xlarge"]
-        oss: ["{{ os }}"]
-        schedulers: ["{{ scheduler }}"]
-      {%- endfor %}
->>>>>>> 8c2e9595
 dns:
   test_dns.py::test_hit_no_cluster_dns_mpi:
     dimensions:
@@ -234,36 +186,16 @@
         schedulers: ["slurm"]
       - regions: ["us-east-1"]
         instances: ["p4d.24xlarge"]
-<<<<<<< HEAD
         oss: ["alinux2", "centos7", "ubuntu2004"]
-=======
-        oss: ["alinux2", "centos8", "ubuntu2004"]
->>>>>>> 8c2e9595
         schedulers: ["slurm"]
       - regions: ["us-west-2"]
         instances: ["c6gn.16xlarge"]
         oss: ["alinux2", "ubuntu1804", "ubuntu2004"]
-<<<<<<< HEAD
-        schedulers: ["slurm"]
-=======
-        schedulers: ["slurm"]
-      - regions: ["us-east-2"]
+        schedulers: ["slurm"]
+      - regions: [ "us-east-2" ]
         instances: [{{ common.instance("instance_type_1") }}]
-        oss: ["alinux2", "centos8", "ubuntu2004"]
-        schedulers: ["slurm"]
-  test_efa.py::test_sit_efa:
-    dimensions:
-      - regions: ["us-east-1"]
-        instances: ["c5n.18xlarge"]
-        oss: {{ common.OSS_COMMERCIAL_X86 }}
-        # Torque is not supported by OpenMPI distributed with EFA
-        # Slurm test is to verify EFA works correctly when using the SIT model in the config file
-        schedulers: ["sge", "slurm"]
-      - regions: ["us-west-2"]
-        instances: ["p4d.24xlarge"]
-        oss: ["ubuntu1804", "centos7"]
-        schedulers: ["sge"]
->>>>>>> 8c2e9595
+        oss: [ "alinux2", "centos8", "ubuntu2004" ]
+        schedulers: [ "slurm" ]
 iam:
   test_iam.py::test_iam_policies:
     dimensions:
@@ -335,7 +267,6 @@
         instances: {{ common.INSTANCES_DEFAULT_X86 }}
         oss: ["alinux2"]
         schedulers: ["awsbatch"]
-<<<<<<< HEAD
   test_placement_group.py::test_placement_group:
     dimensions:
       - regions: ["eu-central-1"]
@@ -343,33 +274,6 @@
         oss: ["alinux2"]
         schedulers: ["slurm"]
 scaling:
-=======
-  test_placement_group.py::test_existing_placement_group_in_cluster:
-    dimensions:
-      - regions: ["af-south-1"]
-        instances: {{ common.INSTANCES_DEFAULT_X86 }}
-        oss: ["alinux2"]
-        schedulers: ["slurm", "sge"]
-  test_placement_group.py::test_dynamic_placement_group_in_cluster:
-    dimensions:
-      - regions: ["eu-north-1"]
-        instances: {{ common.INSTANCES_DEFAULT_X86 }}
-        oss: ["alinux2"]
-        schedulers: ["slurm", "sge"]
-  test_placement_group.py::test_placement_group_in_queue:
-    dimensions:
-      - regions: ["eu-central-1"]
-        instances: {{ common.INSTANCES_DEFAULT_X86 }}
-        oss: ["alinux2"]
-        schedulers: ["slurm"]
-scaling:
-  test_scaling.py::test_nodewatcher_terminates_failing_node:
-    dimensions:
-      - regions: ["sa-east-1"]
-        instances: {{ common.INSTANCES_DEFAULT_X86 }}
-        oss: {{ common.OSS_ONE_PER_DISTRO }}
-        schedulers: ["sge", "torque"]
->>>>>>> 8c2e9595
   test_mpi.py::test_mpi:  # TODO: move outside of the scaling dir
     dimensions:
       - regions: ["ap-east-1"]
@@ -423,7 +327,10 @@
         instances: {{ common.INSTANCES_DEFAULT_X86 }}
         oss: {{ common.OSS_ONE_PER_DISTRO }}
         schedulers: ["slurm"]
-<<<<<<< HEAD
+      - regions: [ "us-east-2" ]
+        instances: [{{ common.instance("instance_type_1") }}]
+        oss: [ "alinux2" ]
+        schedulers: [ "slurm" ]
   test_slurm.py::test_error_handling:
     dimensions:
       - regions: ["ca-central-1"]
@@ -433,15 +340,6 @@
   test_slurm.py::test_slurm_protected_mode:
     dimensions:
       - regions: ["eu-west-2"]
-=======
-      - regions: ["us-east-2"]
-        instances: [{{ common.instance("instance_type_1") }}]
-        oss: ["alinux2"]
-        schedulers: ["slurm"]
-  test_slurm.py::test_error_handling:
-    dimensions:
-      - regions: ["ca-central-1"]
->>>>>>> 8c2e9595
         instances: {{ common.INSTANCES_DEFAULT_X86 }}
         oss: ["alinux2"]
         schedulers: ["slurm"]
@@ -487,21 +385,14 @@
       - regions: ["ap-southeast-1"]
         instances: {{ common.INSTANCES_DEFAULT_ARM }}
         oss: {{ common.OSS_COMMERCIAL_ARM }}
-<<<<<<< HEAD
-        schedulers: ["slurm"]
-=======
-        schedulers: ["sge"]
->>>>>>> 8c2e9595
+        schedulers: ["slurm"]
   test_fsx_lustre.py::test_existing_fsx:
     dimensions:
       - regions: ["us-west-2"]
         instances: {{ common.INSTANCES_DEFAULT_X86 }}
         oss: ["centos7"]
         schedulers: ["slurm"]
-<<<<<<< HEAD
   # EFS tests can be done in any region.
-=======
->>>>>>> 8c2e9595
   test_efs.py::test_efs_compute_az:
     dimensions:
       - regions: ["us-west-1"]
@@ -552,15 +443,6 @@
         instances: {{ common.INSTANCES_DEFAULT_X86 }}
         oss: {{ common.OSS_BATCH }}
         schedulers: ["awsbatch"]
-<<<<<<< HEAD
-=======
-  test_ebs.py::test_default_ebs:
-    dimensions:
-      - regions: ["cn-northwest-1"]
-        instances: {{ common.INSTANCES_DEFAULT_X86 }}
-        oss: ["alinux2"]
-        schedulers: ["slurm"]
->>>>>>> 8c2e9595
   test_ebs.py::test_ebs_multiple:
     dimensions:
       - regions: ["ca-central-1"]
@@ -579,24 +461,15 @@
         oss: {{ oss }}
         schedulers: ["slurm"]
       {%- endfor %}
-<<<<<<< HEAD
-=======
-  test_ebs.py::test_ebs_single_empty:
-    dimensions:
-      - regions: ["us-gov-east-1"]
+  test_ebs.py::test_ebs_snapshot:
+    dimensions:
+      - regions: ["ap-northeast-2"]
+        instances: {{ common.INSTANCES_DEFAULT_X86 }}
+        oss: ["alinux2"]
+        schedulers: ["slurm"]
+      - regions: ["cn-northwest-1"]
         instances: {{ common.INSTANCES_DEFAULT_X86 }}
         oss: ["ubuntu1804"]
-        schedulers: ["torque"]
->>>>>>> 8c2e9595
-  test_ebs.py::test_ebs_snapshot:
-    dimensions:
-      - regions: ["ap-northeast-2"]
-        instances: {{ common.INSTANCES_DEFAULT_X86 }}
-        oss: ["alinux2"]
-        schedulers: ["slurm"]
-      - regions: ["cn-northwest-1"]
-        instances: {{ common.INSTANCES_DEFAULT_X86 }}
-        oss: ["ubuntu2004"]
         schedulers: ["slurm"]
   test_ebs.py::test_ebs_existing:
     dimensions:
@@ -627,19 +500,11 @@
     dimensions:
       - regions: ["us-east-1"]
         instances: ["p4d.24xlarge"]
-<<<<<<< HEAD
-        oss: ["alinux2", "centos7", "ubuntu1804", "centos7"]
+        oss: ["alinux2", "centos7", "ubuntu1804"]
         schedulers: ["slurm"]
       - regions: ["us-west-2"]
         instances: ["p4d.24xlarge"]
         oss: ["ubuntu2004"]
-=======
-        oss: ["alinux2", "centos8"]
-        schedulers: ["slurm"]
-      - regions: ["us-west-2"]
-        instances: ["p4d.24xlarge"]
-        oss: ["ubuntu1804", "centos7", "ubuntu2004"]
->>>>>>> 8c2e9595
         schedulers: ["slurm"]
 resource_bucket:
   test_resource_bucket.py::test_resource_bucket:
